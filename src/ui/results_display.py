"""
中央結果展示區域 - 實作第3章3.3節規格
嚴格遵循所有顯示規格和計算邏輯整合
"""

import streamlit as st
import pandas as pd
import numpy as np
from typing import Dict, Any, Optional, Union, List, Tuple
import os
import sys
from datetime import datetime
import altair as alt
import plotly.express as px
import plotly.graph_objects as go
from plotly.subplots import make_subplots
import time

# 添加src目錄到Python路徑
sys.path.append(os.path.join(os.path.dirname(__file__), '..'))

# 導入第2章計算模組
from models.calculation_formulas import calculate_annualized_return
from models.strategy_engine import calculate_va_strategy, calculate_dca_strategy
from models.table_calculator import calculate_summary_metrics
from models.table_specifications import VA_COLUMNS_ORDER, DCA_COLUMNS_ORDER, PERCENTAGE_PRECISION_RULES
from models.chart_visualizer import (
    create_strategy_comparison_chart, 
    create_bar_chart, 
    create_line_chart,
    create_risk_return_scatter,
    create_drawdown_chart,
    create_investment_flow_chart,
    create_allocation_pie_chart
)

# ============================================================================
# 3.3.1 頂部摘要卡片實作 - SUMMARY_METRICS_DISPLAY
# ============================================================================

SUMMARY_METRICS_DISPLAY = {
    "layout": {
        "desktop": "horizontal_layout",
        "tablet": "two_plus_one_layout",
        "mobile": "vertical_stack"
    },
    "metrics": {
        "recommended_strategy": {
            "icon": "🏆",
            "label": "推薦策略",
            "content": "dynamic_recommendation",
            "calculation": "基於風險收益比較",
            "format": "strategy_name",
            "tooltip": "根據風險收益比分析推薦最適策略"
        },
        "expected_final_value": {
            "icon": "💰",
            "label": "預期最終價值",
            "content": "final_portfolio_value",
            "calculation": "基於第2章計算結果",
            "format": "currency_with_delta",
            "tooltip": "投資期末預期資產總價值"
        },
        "annualized_return": {
            "icon": "📈",
            "label": "年化報酬率",
            "content": "annualized_return",
            "calculation": "第2章calculate_annualized_return函數",
            "format": "percentage_with_delta",
            "tooltip": "年化平均報酬率"
        }
    }
}

# ============================================================================
# 3.3.2 策略對比卡片實作 - STRATEGY_COMPARISON_CARDS
# ============================================================================

STRATEGY_COMPARISON_CARDS = {
    "va_strategy": {
        "title": "🎯 定期定值 (VA策略)",
        "style": "modern_info_card",
        "content": {
            "final_value": "calculation_backend",
            "annualized_return": "calculation_backend",
            "suitability": "有經驗投資者"
        },
        "key_feature": "智能調節投入金額",
        "pros": [
            "可能獲得更高報酬",
            "有效控制市場波動"
        ],
        "cons": [
            "需要主動管理",
            "可能錯過部分漲幅"
        ],
        "calculation_backend": {
            "data_source": "第2章VA策略表格",
            "key_metric": "Cum_Value",
            "integration": "chapter2_compliance_check"
        }
    },
    "dca_strategy": {
        "title": "💰 定期定額 (DCA策略)",
        "style": "modern_info_card",
        "content": {
            "final_value": "calculation_backend",
            "annualized_return": "calculation_backend", 
            "suitability": "投資新手"
        },
        "key_feature": "固定金額定期投入",
        "pros": [
            "操作簡單",
            "情緒影響較小"
        ],
        "cons": [
            "報酬可能較低",
            "無法優化時機"
        ],
        "calculation_backend": {
            "data_source": "第2章DCA策略表格",
            "key_metric": "Cum_Value",
            "integration": "chapter2_compliance_check"
        }
    }
}

# ============================================================================
# 3.3.3 圖表顯示實作 - SIMPLIFIED_CHARTS_CONFIG
# ============================================================================

SIMPLIFIED_CHARTS_CONFIG = {
    "tab_navigation": {
        "asset_growth": {
            "icon": "📈",
            "label": "資產成長",
            "chart_type": "line_chart",
            "description": "兩種策略的資產累積對比",
            "data_source": "第2章策略計算結果",
            "x_axis": "Period",
            "y_axis": "Cum_Value"
        },
        "return_comparison": {
            "icon": "📊",
            "label": "報酬比較",
            "chart_type": "bar_chart",
            "description": "年化報酬率對比",
            "data_source": "第2章summary_comparison",
            "chart_type": "horizontal_bar"
        },
        "risk_analysis": {
            "icon": "⚠️",
            "label": "風險分析",
            "chart_type": "risk_metrics",
            "description": "風險指標比較",
            "data_source": "第2章績效指標計算模組",
            "visualization": "horizontal_comparison_bars"
        }
    }
}

# ============================================================================
# 3.3.4 數據表格與下載實作 - DATA_TABLES_CONFIG
# ============================================================================

DATA_TABLES_CONFIG = {
    "display_options": {
        "expandable_section": True,
        "strategy_selector": ["VA策略", "DCA策略", "比較摘要"],
        "mobile_responsive": True
    },
    "va_strategy_table": {
        "column_specs": "第2章VA_COLUMNS_ORDER",
        "total_columns": 27,
        "formatting_rules": "第2章PERCENTAGE_PRECISION_RULES",
        "validation": {
            "chapter2_compliance_check": True
        }
    },
    "dca_strategy_table": {
        "column_specs": "第2章DCA_COLUMNS_ORDER", 
        "total_columns": 28,
        "formatting_rules": "第2章DCA邏輯和通膨調整",
        "validation": {
            "chapter2_compliance_check": True
        }
    },
    "csv_download": {
        "layout": "three_button_layout",
        "buttons": ["VA策略數據", "DCA策略數據", "績效摘要"],
        "filename_convention": "投資策略比較_{strategy}_{timestamp}.csv",
        "validation": {
            "chapter1_2_compliance_validation": True
        }
    }
}

# ============================================================================
# 中央結果展示區域管理器
# ============================================================================

class ResultsDisplayManager:
    """中央結果展示區域管理器 - 實作第3章3.3節所有規格"""
    
    def __init__(self):
        self.summary_config = SUMMARY_METRICS_DISPLAY
        self.strategy_cards_config = STRATEGY_COMPARISON_CARDS
        self.charts_config = SIMPLIFIED_CHARTS_CONFIG
        self.tables_config = DATA_TABLES_CONFIG
        self.calculation_results = {}
        
    def render_complete_results_display(self, parameters: Dict[str, Any]):
        """渲染完整中央結果展示區域"""
        # 記錄顯示時間
        from datetime import datetime
        st.session_state.last_display_time = datetime.now()
        
        # 顯示計算完成信息
        st.success("✅ 計算完成！以下是您的投資策略分析結果：")
        
        # 從session_state讀取計算結果（如果有的話）
        if not self.calculation_results and st.session_state.get('calculation_results'):
            self.calculation_results = st.session_state.calculation_results
        
        # 渲染頂部摘要卡片
        self.render_summary_metrics_display()
        
        # 渲染策略對比卡片
        self.render_strategy_comparison_cards()
        
        # 渲染圖表顯示
        self.render_charts_display()
        
        # 渲染數據表格與下載
        self.render_data_tables_and_download()
    
    def _execute_strategy_calculations(self, parameters: Dict[str, Any]):
        """執行策略計算 - 整合第2章計算引擎"""
        try:
            # 顯示計算進度
            progress_bar = st.progress(0)
            status_text = st.empty()
            
            # 階段1：準備市場數據
            status_text.text("📊 階段1/4：準備市場數據...")
            progress_bar.progress(25)
            
            # 從第1章API獲取真實市場數據
            market_data = self._fetch_real_market_data(parameters)
            
            # 階段2：計算VA策略
            status_text.text("🎯 階段2/4：計算VA策略...")
            progress_bar.progress(50)
            
            # 轉換頻率格式（UI使用小寫，計算函數期望大寫開頭）
            frequency_mapping = {
                "monthly": "Monthly",
                "quarterly": "Quarterly", 
                "semi_annually": "Semi-annually",
                "annually": "Annually"
            }
            calculation_frequency = frequency_mapping.get(parameters["investment_frequency"], "Annually")
            
            # VA策略計算
            va_rebalance_df = calculate_va_strategy(
                C0=parameters["initial_investment"],
                annual_investment=parameters["annual_investment"],  # 使用正確的年度投入金額
                annual_growth_rate=parameters["va_growth_rate"],  # 直接使用，不需要除以100
                annual_inflation_rate=parameters["inflation_rate"],  # 直接使用，不需要除以100
                investment_years=parameters["investment_years"],
                frequency=calculation_frequency,  # 使用轉換後的頻率
                stock_ratio=parameters["stock_ratio"],  # 直接使用，不需要除以100
                strategy_type=parameters.get("strategy_type", "Rebalance"),  # 修正：使用用戶選擇的策略類型
                market_data=market_data
            )
            
            # 階段3：計算DCA策略
            status_text.text("💰 階段3/4：計算DCA策略...")
            progress_bar.progress(75)
            
            # DCA策略計算
            dca_df = calculate_dca_strategy(
                C0=parameters["initial_investment"],
                annual_investment=parameters["annual_investment"],  # 使用正確的年度投入金額
                annual_growth_rate=parameters["va_growth_rate"],  # 直接使用，不需要除以100
                annual_inflation_rate=parameters["inflation_rate"],  # 直接使用，不需要除以100
                investment_years=parameters["investment_years"],
                frequency=calculation_frequency,  # 使用轉換後的頻率
                stock_ratio=parameters["stock_ratio"],  # 直接使用，不需要除以100
                market_data=market_data
            )
            
            # 階段4：生成比較分析
            status_text.text("📈 階段4/4：生成比較分析...")
            progress_bar.progress(100)
            
            # 綜合比較指標
            summary_df = calculate_summary_metrics(
                va_rebalance_df=va_rebalance_df,
                va_nosell_df=None,
                dca_df=dca_df,
                initial_investment=parameters["initial_investment"],
                periods_per_year=parameters["periods_per_year"]
            )
            
            # 保存計算結果到實例變量和session_state
            self.calculation_results = {
                "va_rebalance_df": va_rebalance_df,
                "dca_df": dca_df,
                "summary_df": summary_df,
                "parameters": parameters
            }
            
            # 同時保存到session_state以便跨組件訪問
            st.session_state.calculation_results = self.calculation_results
            
            # 清除進度顯示
            progress_bar.empty()
            status_text.empty()
            
        except Exception as e:
            # 清除進度顯示
            if 'progress_bar' in locals():
                progress_bar.empty()
            if 'status_text' in locals():
                status_text.empty()
            
            st.error(f"計算過程中出現錯誤: {e}")
            self.calculation_results = {}
            st.session_state.calculation_results = {}
    
    def _fetch_real_market_data(self, parameters: Dict[str, Any]) -> pd.DataFrame:
        """
        獲取真實市場數據 - 嚴格遵循第1章規格
        
        API端點：
        - Tiingo API：https://api.tiingo.com/tiingo/daily/SPY/prices
        - FRED API：https://api.stlouisfed.org/fred/series/observations
        
        數據精度：
        - 價格精度：小數點後2位
        - 殖利率精度：小數點後4位
        """
        try:
            from src.data_sources import get_api_key
            from src.data_sources.tiingo_client import TiingoDataFetcher
            from src.data_sources.fred_client import FREDDataFetcher
            from src.data_sources.trading_calendar import generate_trading_days
            from datetime import datetime, timedelta
            import logging
            
            logger = logging.getLogger(__name__)
            
            # 檢查用戶數據源選擇
            data_source_mode = parameters.get("data_source_mode", "real_data")
            
            # 如果用戶明確選擇模擬數據，直接使用模擬數據
            if data_source_mode == "simulation":
                logger.info("用戶選擇模擬數據模式")
                return self._generate_fallback_data(parameters)
            
            # 多層級API金鑰獲取：Streamlit Secrets → 環境變數 → .env檔案
            tiingo_api_key = get_api_key('TIINGO_API_KEY')
            fred_api_key = get_api_key('FRED_API_KEY')
            
            # 如果用戶選擇真實數據但API金鑰不可用，顯示錯誤
            if data_source_mode == "real_data" and (not tiingo_api_key or not fred_api_key):
                missing_keys = []
                if not tiingo_api_key:
                    missing_keys.append("TIINGO_API_KEY")
                if not fred_api_key:
                    missing_keys.append("FRED_API_KEY")
                
                logger.error(f"用戶選擇真實數據但缺少API金鑰: {missing_keys}")
                st.error(f"❌ 無法使用真實市場數據：缺少 {', '.join(missing_keys)}")
                st.info("💡 請設定API金鑰或切換到模擬數據模式")
                return self._generate_fallback_data(parameters)
            
            # 計算日期範圍（使用起始日期參數）
            total_periods = parameters["total_periods"]
            
            # 獲取起始日期參數
            user_start_date = parameters.get("investment_start_date")
            if user_start_date:
                # 將date對象轉換為datetime對象
                if isinstance(user_start_date, datetime):
                    start_date = user_start_date
                elif hasattr(user_start_date, 'date'):
                    # 如果是date對象，轉換為datetime
                    start_date = datetime.combine(user_start_date, datetime.min.time())
                else:
                    # 如果是字符串，解析為datetime
                    start_date = datetime.strptime(str(user_start_date), '%Y-%m-%d')
            else:
                # 預設為次年1月1日
                current_year = datetime.now().year
                start_date = datetime(current_year + 1, 1, 1)
            
            # 計算結束日期
            frequency_days = {"monthly": 30, "quarterly": 90, "semi_annually": 180, "annually": 365}
            period_days = frequency_days.get(parameters["investment_frequency"], 90)
            end_date = start_date + timedelta(days=total_periods * period_days)
            
            # 使用交易日調整函數
            trading_days = generate_trading_days(start_date, end_date)
            
            market_data_list = []
            
            # 初始化API客戶端
            tiingo_fetcher = None
            fred_fetcher = None
            
            if tiingo_api_key:
                tiingo_fetcher = TiingoDataFetcher(tiingo_api_key)
                logger.info("Tiingo API客戶端初始化成功")
            
            if fred_api_key:
                fred_fetcher = FREDDataFetcher(fred_api_key)
                logger.info("FRED API客戶端初始化成功")
            
            # 獲取股票價格數據
            spy_data = {}
            api_success = True
            
            if tiingo_fetcher:
                try:
                    spy_prices = tiingo_fetcher.get_spy_prices(
                        start_date.strftime('%Y-%m-%d'),
                        end_date.strftime('%Y-%m-%d')
                    )
                    for data_point in spy_prices:
                        # 確保價格精度：小數點後2位
                        spy_data[data_point.date] = round(data_point.spy_price, 2)
                    logger.info(f"成功獲取 {len(spy_data)} 筆SPY價格數據")
                    
                except Exception as e:
                    logger.warning(f"Tiingo API獲取失敗: {str(e)}")
                    api_success = False
                    if data_source_mode == "real_data":
                        st.warning(f"⚠️ Tiingo API獲取失敗: {str(e)}")
            else:
                api_success = False
            
            # 獲取債券殖利率數據
            bond_data = {}
            if fred_fetcher:
                try:
                    bond_yields = fred_fetcher.get_treasury_yields(
                        start_date.strftime('%Y-%m-%d'),
                        end_date.strftime('%Y-%m-%d'),
                        'DGS1'
                    )
                    for data_point in bond_yields:
                        # 確保殖利率精度：小數點後4位
                        bond_data[data_point.date] = round(data_point.bond_yield, 4)
                    logger.info(f"成功獲取 {len(bond_data)} 筆債券殖利率數據")
                    
                except Exception as e:
                    logger.warning(f"FRED API獲取失敗: {str(e)}")
                    api_success = False
                    if data_source_mode == "real_data":
                        st.warning(f"⚠️ FRED API獲取失敗: {str(e)}")
            else:
                api_success = False
            
            # 如果用戶選擇真實數據但API完全失敗，顯示錯誤並回退
            if data_source_mode == "real_data" and not api_success:
                logger.error("用戶選擇真實數據但API不可用")
                st.error("❌ 無法獲取真實市場數據：API連接失敗")
                st.info("💡 請檢查網路連接或切換到模擬數據模式")
                return self._generate_fallback_data(parameters)
            
            # 如果用戶選擇真實數據但沒有獲取到API數據，直接返回錯誤
            if data_source_mode == "real_data" and (len(spy_data) == 0 and len(bond_data) == 0):
                logger.error("用戶選擇真實數據但未獲取到任何API數據")
                st.error("❌ 無法獲取指定期間的真實市場數據")
                st.info("💡 請檢查日期範圍或切換到模擬數據模式")
                return self._generate_fallback_data(parameters)
            
            # 生成期間數據
            from src.utils.trading_days import calculate_period_start_date, calculate_period_end_date
            
<<<<<<< HEAD
            # 追蹤前一期的期末價格，確保價格連續性
            previous_spy_price_end = None
            previous_bond_yield_end = None
            
=======
            # 價格連續性追蹤變量 - 解決混合數據價格跳躍問題
            previous_spy_price_end = None
            previous_bond_yield_end = None
            
            # 檢測真實數據可用範圍
            current_date = datetime.now().date()
            real_data_cutoff_period = None
            
>>>>>>> 93232fb9
            for period in range(total_periods):
                # 使用正確的投資頻率計算日期 - 修正：不再使用固定30天間隔
                period_start = calculate_period_start_date(start_date, parameters["investment_frequency"], period + 1)
                period_end = calculate_period_end_date(start_date, parameters["investment_frequency"], period + 1)
                
                date_str = period_start.strftime('%Y-%m-%d')
                end_date_str = period_end.strftime('%Y-%m-%d')
                
<<<<<<< HEAD
                # 使用真實API數據（已確保有數據）
                if len(spy_data) > 0:
                    # 尋找最接近的日期的真實數據
                    closest_spy_date = min(spy_data.keys(), key=lambda x: abs((datetime.strptime(x, '%Y-%m-%d') - period_start).days), default=None)
                    spy_price_base = spy_data.get(closest_spy_date) if closest_spy_date else None
                    if spy_price_base is None:
                        # 如果找不到合適的數據點，使用最新的可用數據
                        spy_price_base = list(spy_data.values())[-1] if spy_data else None
                        if spy_price_base is None:
                            raise ValueError(f"SPY數據不足：期間{period}無可用數據")
                else:
                    raise ValueError(f"SPY數據完全缺失：無法生成期間{period}的數據")
                
                if len(bond_data) > 0:
                    # 尋找最接近的日期的真實數據
                    closest_bond_date = min(bond_data.keys(), key=lambda x: abs((datetime.strptime(x, '%Y-%m-%d') - period_start).days), default=None)
                    bond_yield_base = bond_data.get(closest_bond_date) if closest_bond_date else None
                    if bond_yield_base is None:
                        # 如果找不到合適的數據點，使用最新的可用數據
                        bond_yield_base = list(bond_data.values())[-1] if bond_data else None
                        if bond_yield_base is None:
                            raise ValueError(f"債券數據不足：期間{period}無可用數據")
=======
                # 判斷是否進入模擬數據範圍
                is_real_data_available = period_start.date() <= current_date
                
                # 記錄真實數據截止期間
                if is_real_data_available and real_data_cutoff_period is None:
                    pass  # 還在真實數據範圍內
                elif not is_real_data_available and real_data_cutoff_period is None:
                    real_data_cutoff_period = period
                    if real_data_cutoff_period > 0:
                        logger.info(f"第{real_data_cutoff_period}期開始使用模擬數據，確保價格連續性")
                        st.info(f"📊 前{real_data_cutoff_period}期使用真實數據，第{real_data_cutoff_period + 1}期開始使用模擬數據（保持價格連續性）")
                
                # 價格連續性處理 - 統一處理真實數據和模擬數據的連續性
                if period == 0:
                    # 第一期：直接使用真實數據或預設值
                    if is_real_data_available and len(spy_data) > 0:
                        closest_spy_date = min(spy_data.keys(), key=lambda x: abs((datetime.strptime(x, '%Y-%m-%d') - period_start).days), default=None)
                        spy_price_origin = spy_data.get(closest_spy_date) if closest_spy_date else None
                        if spy_price_origin is None:
                            spy_price_origin = list(spy_data.values())[-1] if spy_data else 400.0
                    else:
                        spy_price_origin = 400.0  # 預設起始價格
                    
                    if is_real_data_available and len(bond_data) > 0:
                        closest_bond_date = min(bond_data.keys(), key=lambda x: abs((datetime.strptime(x, '%Y-%m-%d') - period_start).days), default=None)
                        bond_yield_origin = bond_data.get(closest_bond_date) if closest_bond_date else None
                        if bond_yield_origin is None:
                            bond_yield_origin = list(bond_data.values())[-1] if bond_data else 3.0
                    else:
                        bond_yield_origin = 3.0  # 預設起始殖利率
>>>>>>> 93232fb9
                else:
                    # 第二期開始：建立價格相依性但不完全相同的機制
                    if previous_spy_price_end is not None:
                        # 修正：前期期末價格與當期期初價格應有相依性但不完全相同
                        # 基於前期期末價格，加入小幅隔夜變動（符合第一章數據源要求）
                        import numpy as np
                        np.random.seed(42 + period * 23)  # 確保可重現的隔夜變動
                        
                        # 隔夜價格變動：通常在-1%到+1%之間
                        overnight_change = np.random.normal(0, 0.005)  # 0.5%標準差
                        overnight_change = max(-0.01, min(0.01, overnight_change))  # 限制在±1%
                        
                        spy_price_origin = round(previous_spy_price_end * (1 + overnight_change), 2)
                        logger.debug(f"期間{period}：基於前期期末價格{previous_spy_price_end}，加入{overnight_change:.4f}隔夜變動，期初價格{spy_price_origin}")
                    else:
                        # 備用方案：使用API數據或預設值
                        if is_real_data_available and len(spy_data) > 0:
                            closest_spy_date = min(spy_data.keys(), key=lambda x: abs((datetime.strptime(x, '%Y-%m-%d') - period_start).days), default=None)
                            spy_price_origin = spy_data.get(closest_spy_date) if closest_spy_date else list(spy_data.values())[-1]
                        else:
                            spy_price_origin = 400.0
                    
                    if previous_bond_yield_end is not None:
                        # 修正：債券殖利率也需要相依性但不完全相同
                        import numpy as np
                        np.random.seed(42 + period * 29)  # 不同種子避免與股價同步
                        
                        # 殖利率隔夜變動：通常很小，在-0.1%到+0.1%之間
                        overnight_yield_change = np.random.normal(0, 0.02)  # 2個基點標準差
                        overnight_yield_change = max(-0.001, min(0.001, overnight_yield_change))  # 限制在±0.1%
                        
                        bond_yield_origin = round(max(0.5, min(8.0, previous_bond_yield_end + overnight_yield_change)), 4)
                        logger.debug(f"期間{period}：基於前期期末殖利率{previous_bond_yield_end}，加入{overnight_yield_change:.4f}隔夜變動，期初殖利率{bond_yield_origin}")
                    else:
                        # 備用方案：使用API數據或預設值
                        if is_real_data_available and len(bond_data) > 0:
                            closest_bond_date = min(bond_data.keys(), key=lambda x: abs((datetime.strptime(x, '%Y-%m-%d') - period_start).days), default=None)
                            bond_yield_origin = bond_data.get(closest_bond_date) if closest_bond_date else list(bond_data.values())[-1]
                        else:
                            bond_yield_origin = 3.0
                
<<<<<<< HEAD
                # 生成更真實的市場波動，確保VA策略類型差異能體現
                import numpy as np
                # 使用動態隨機種子確保每期都有不同的隨機變化
                import time
                dynamic_seed = int(time.time() * 1000000) % 2147483647
                dynamic_seed ^= (period * 37 + hash(date_str)) % 2147483647
                np.random.seed(dynamic_seed)
                
                # 檢查是否為未來期間（無真實數據的期間）
                latest_spy_date = max(spy_data.keys(), key=lambda x: datetime.strptime(x, '%Y-%m-%d'))
                latest_bond_date = max(bond_data.keys(), key=lambda x: datetime.strptime(x, '%Y-%m-%d'))
                is_future_period = (period_start > datetime.strptime(latest_spy_date, '%Y-%m-%d') or 
                                  period_start > datetime.strptime(latest_bond_date, '%Y-%m-%d'))
                
                # 決定期初價格：根據是否有真實數據決定處理方式
                if is_future_period:
                    # 未來期間（無真實數據）：使用模擬邏輯
                    if period == 0 or previous_spy_price_end is None:
                        # 第一期或前一期數據不存在：基於最後一期歷史價格生成合理的延續價格
                        # 計算從最後一個歷史數據點到當前期間的時間差
                        latest_data_date = datetime.strptime(latest_spy_date, '%Y-%m-%d')
                        time_since_last_data = (period_start - latest_data_date).days / 365.25  # 轉換為年
                        
                        # 使用更保守的參數確保價格在合理範圍內
                        annual_growth = 0.06  # 降低至6%年化成長，更接近長期市場平均
                        annual_volatility = 0.12  # 降低至12%年化波動
                        
                        # 計算該期間對應的時間增量
                        time_delta = 1.0  # 假設每期為1年
                        if parameters["investment_frequency"] == "Quarterly":
                            time_delta = 0.25
                        elif parameters["investment_frequency"] == "Monthly":
                            time_delta = 1/12
                        
                        # 基於實際經過時間計算價格變化，而非累積期間數
                        # 這確保價格變化更貼近現實
                        actual_time_elapsed = time_since_last_data + (period - len([d for d in spy_data.keys() if datetime.strptime(d, '%Y-%m-%d') <= period_start]) + 1) * time_delta
                        
                        # 使用更溫和的隨機遊走，避免極端值
                        price_drift = annual_growth * time_delta  # 每期固定成長，不累積
                        price_volatility = annual_volatility * np.sqrt(time_delta)  # 標準波動率
                        
                        # 添加期間特定的隨機變化，但限制在合理範圍內
                        period_random_factor = np.random.normal(0, 0.05)  # ±5%的期間隨機變化
                        price_change = np.random.normal(price_drift + period_random_factor, price_volatility)
                        
                        # 限制價格變化在合理範圍內（-30%到+50%）
                        price_change = max(-0.3, min(0.5, price_change))
                        
                        spy_price = round(spy_price_base * (1 + price_change), 2)
                        
                        # 債券殖利率：基於歷史殖利率，使用更保守的變化
                        yield_volatility = 0.15  # 降低債券殖利率波動
                        yield_change = np.random.normal(0, yield_volatility)
                        
                        # 限制殖利率變化在±1%範圍內
                        yield_change = max(-1.0, min(1.0, yield_change))
                        bond_yield = round(max(0.5, min(8.0, bond_yield_base + yield_change)), 4)
                    else:
                        # 後續未來期間：基於前一期期末價格，添加隔夜跳空機制
                        
                        # 股票隔夜跳空：±0.5%到±2%的隨機跳空
                        overnight_gap_pct = np.random.normal(0, 0.008)  # 平均0%，標準差0.8%的跳空
                        overnight_gap_pct = np.clip(overnight_gap_pct, -0.02, 0.02)  # 限制在±2%範圍內
                        spy_price = round(previous_spy_price_end * (1 + overnight_gap_pct), 2)
                        
                        # 債券殖利率隔夜跳空：小幅跳空（±0.01%到±0.05%）
                        bond_overnight_gap = np.random.normal(0, 0.02)  # 平均0%，標準差2bp的跳空
                        bond_overnight_gap = np.clip(bond_overnight_gap, -0.05, 0.05)  # 限制在±5bp範圍內
                        bond_yield = round(previous_bond_yield_end + bond_overnight_gap, 4)
                else:
                    # 歷史期間（有真實數據）：對於歷史期間，直接使用真實數據作為期初價格
                    if period == 0:
                        # 第一期：直接使用歷史數據
                        spy_price = spy_price_base
                        bond_yield = bond_yield_base
                    else:
                        # 後續歷史期間：尋找該期間的真實數據作為期初價格
                        period_spy_date = min(spy_data.keys(), key=lambda x: abs((datetime.strptime(x, '%Y-%m-%d') - period_start).days), default=None)
                        period_bond_date = min(bond_data.keys(), key=lambda x: abs((datetime.strptime(x, '%Y-%m-%d') - period_start).days), default=None)
                        
                        if period_spy_date and period_bond_date:
                            # 使用該期間最接近的真實數據作為期初價格
                            spy_price = spy_data.get(period_spy_date, spy_price_base)
                            bond_yield = bond_data.get(period_bond_date, bond_yield_base)
                            
                            # 添加小幅隔夜跳空以避免完全相同（只適用於歷史期間的期初價格）
                            # 股票小幅跳空
                            if previous_spy_price_end is not None:
                                historical_gap_pct = np.random.normal(0, 0.005)  # 更小的跳空：標準差0.5%
                                historical_gap_pct = np.clip(historical_gap_pct, -0.01, 0.01)  # 限制在±1%範圍內
                                spy_price = round(spy_price * (1 + historical_gap_pct), 2)
                            
                            # 債券小幅跳空
                            if previous_bond_yield_end is not None:
                                historical_bond_gap = np.random.normal(0, 0.01)  # 更小的跳空：標準差1bp
                                historical_bond_gap = np.clip(historical_bond_gap, -0.02, 0.02)  # 限制在±2bp範圍內
                                bond_yield = round(bond_yield + historical_bond_gap, 4)
                        else:
                            # 如果找不到數據，使用基準數據
                            spy_price = spy_price_base
                            bond_yield = bond_yield_base
                
                # 債券價格計算（簡化公式）
                bond_price = round(100.0 / (1 + bond_yield/100), 2)
                
                # 計算期末價格：基於期初價格的合理變化
                # 股票價格：有成長趨勢但也有下跌可能
                stock_return = np.random.normal(0.01, 0.08)  # 降低波動：平均1%成長，8%波動
                spy_price_end = round(spy_price * (1 + stock_return), 2)
                
                # 債券殖利率：有小幅波動
                bond_yield_change = np.random.normal(0, 0.1)  # 降低波動：10%殖利率波動
                bond_yield_end = round(max(0.5, min(8.0, bond_yield + bond_yield_change)), 4)
=======
                # 債券價格計算（簡化公式）
                bond_price_origin = round(100.0 / (1 + bond_yield_origin/100), 2)
                
                # 生成期末價格 - 改進波動模型確保連續性
                import numpy as np
                
                if is_real_data_available and period == 0:
                    # 第一期真實數據：可以使用較大的波動
                    np.random.seed(42 + period)  # 使用期數作為種子確保可重現性
                    
                    # 股票價格：有成長趨勢但也有下跌可能
                    stock_return = np.random.normal(0.02, 0.15)  # 平均2%成長，15%波動
                    spy_price_end = round(spy_price_origin * (1 + stock_return), 2)
                    
                    # 債券殖利率：有小幅波動
                    bond_yield_change = np.random.normal(0, 0.2)  # 殖利率波動
                    bond_yield_end = round(max(0.5, min(8.0, bond_yield_origin + bond_yield_change)), 4)
                elif is_real_data_available and period > 0:
                    # 後續真實數據期間：使用控制的波動確保連續性
                    np.random.seed(42 + period)
                    
                    # 控制股票價格變化幅度，確保連續性
                    controlled_volatility = 0.10  # 10%波動
                    stock_return = np.random.normal(0.02, controlled_volatility)
                    spy_price_end = round(spy_price_origin * (1 + stock_return), 2)
                    
                    # 確保價格變化在合理範圍內
                    price_change_ratio = abs(spy_price_end - spy_price_origin) / spy_price_origin
                    if price_change_ratio > 0.15:  # 限制變化幅度
                        max_change = 0.15 if spy_price_end > spy_price_origin else -0.15
                        spy_price_end = round(spy_price_origin * (1 + max_change), 2)
                    
                    # 債券殖利率：較小的波動
                    bond_yield_change = np.random.normal(0, 0.15)
                    bond_yield_end = round(max(0.5, min(8.0, bond_yield_origin + bond_yield_change)), 4)
                    
                    # 確保殖利率變化在合理範圍內
                    yield_change_ratio = abs(bond_yield_end - bond_yield_origin) / bond_yield_origin
                    if yield_change_ratio > 0.20:
                        max_yield_change = 0.20 if bond_yield_end > bond_yield_origin else -0.20
                        bond_yield_end = round(max(0.5, min(8.0, bond_yield_origin * (1 + max_yield_change))), 4)
                else:
                    # 模擬數據期間：使用連續性保證的波動模型
                    base_seed = 42
                    np.random.seed(base_seed + period * 17 + int(start_date.timestamp()) % 1000)
                    
                    # 控制股票價格變化幅度，避免巨大跳躍
                    controlled_volatility = 0.08  # 8%波動，比真實數據期間更小
                    stock_return = np.random.normal(0.015, controlled_volatility)
                    spy_price_end = round(spy_price_origin * (1 + stock_return), 2)
                    
                    # 確保價格變化在合理範圍內
                    price_change_ratio = abs(spy_price_end - spy_price_origin) / spy_price_origin
                    if price_change_ratio > 0.15:
                        max_change = 0.15 if spy_price_end > spy_price_origin else -0.15
                        spy_price_end = round(spy_price_origin * (1 + max_change), 2)
                        logger.debug(f"期間{period}：限制股價變化幅度至15%，從{spy_price_origin}變為{spy_price_end}")
                    
                    # 債券殖利率：較小的波動
                    bond_yield_change = np.random.normal(0, 0.1)
                    bond_yield_end = round(max(0.5, min(8.0, bond_yield_origin + bond_yield_change)), 4)
                    
                    # 確保殖利率變化在合理範圍內
                    yield_change_ratio = abs(bond_yield_end - bond_yield_origin) / bond_yield_origin
                    if yield_change_ratio > 0.25:
                        max_yield_change = 0.25 if bond_yield_end > bond_yield_origin else -0.25
                        bond_yield_end = round(max(0.5, min(8.0, bond_yield_origin * (1 + max_yield_change))), 4)
                        logger.debug(f"期間{period}：限制殖利率變化幅度至25%，從{bond_yield_origin}變為{bond_yield_end}")
                
>>>>>>> 93232fb9
                bond_price_end = round(100.0 / (1 + bond_yield_end/100), 2)
                
                # 更新前一期期末價格，供下一期使用
                previous_spy_price_end = spy_price_end
                previous_bond_yield_end = bond_yield_end
                
                market_data_list.append({
                    'Period': period,
                    'Date_Origin': date_str,
                    'Date_End': end_date_str,
                    'SPY_Price_Origin': spy_price_origin,
                    'SPY_Price_End': spy_price_end,
                    'Bond_Yield_Origin': bond_yield_origin,
                    'Bond_Yield_End': bond_yield_end,
                    'Bond_Price_Origin': bond_price_origin,
                    'Bond_Price_End': bond_price_end
                })
                
                # 更新連續性追蹤變量
                previous_spy_price_end = spy_price_end
                previous_bond_yield_end = bond_yield_end
            
            # 創建market_data DataFrame
            market_data = pd.DataFrame(market_data_list)
            
            # 顯示結果統計
            if len(spy_data) > 0 or len(bond_data) > 0:
                data_summary = []
                if len(spy_data) > 0:
                    data_summary.append(f"📈 SPY股票: {len(spy_data)} 筆")
                if len(bond_data) > 0:
                    data_summary.append(f"📊 債券殖利率: {len(bond_data)} 筆")
                
                if real_data_cutoff_period is not None:
                    st.success(f"✅ 已成功使用混合數據生成 {len(market_data)} 期投資數據")
                    st.info(f"🌐 真實數據: {' | '.join(data_summary)} | 📊 模擬數據: 第{real_data_cutoff_period + 1}-{total_periods}期（價格連續性已保證）")
                else:
                    st.success(f"✅ 已成功使用真實市場數據生成 {len(market_data)} 期投資數據")
                    st.info(f"🌐 數據來源: {' | '.join(data_summary)}")
            else:
                st.info(f"📊 已使用模擬數據生成 {len(market_data)} 期投資數據")
            
            logger.info(f"成功準備 {len(market_data)} 期市場數據")
            return market_data
            
        except Exception as e:
            logger.error(f"獲取真實市場數據失敗: {str(e)}")
            # 使用備用模擬數據
            return self._generate_fallback_data(parameters)
    
    def _generate_fallback_data(self, parameters: Dict[str, Any]) -> pd.DataFrame:
        """
        生成備用模擬數據 - 當API不可用時使用
        
        確保股票和債券有不同的價格表現，讓股債比率產生實際影響
        """
        # 導入必要模組
        import numpy as np
        from src.utils.trading_days import calculate_period_start_date, calculate_period_end_date
        from src.utils.logger import get_component_logger
        
        logger = get_component_logger("ResultsDisplay")
        logger.info("生成備用模擬數據")
        
        # 解析參數
        total_periods = parameters.get("total_periods", 20)
        user_start_date = parameters.get("investment_start_date", datetime.now().date())
        
        # 確保start_date是datetime對象
        if isinstance(user_start_date, datetime):
            start_date = user_start_date
        elif hasattr(user_start_date, 'date'):
            # 如果是date對象，轉換為datetime
            start_date = datetime.combine(user_start_date, datetime.min.time())
        else:
            # 如果是字符串，解析為datetime
            start_date = datetime.strptime(str(user_start_date), '%Y-%m-%d')
        
        market_data_list = []
        
        # 設定不同的價格表現參數 - 增加波動以展示策略差異
        stock_base_price = 400.0
        stock_growth_rate = 0.02  # 每期2%成長
        stock_volatility = 0.25   # 25%波動 - 大幅增加波動性確保觸發賣出
        
        bond_base_yield = 3.0
        bond_yield_volatility = 0.3  # 殖利率波動 - 增加波動性
        
<<<<<<< HEAD
        # 使用動態隨機種子確保每次調用都產生不同的隨機序列
        import time
        dynamic_seed = int(time.time() * 1000000) % 2147483647
        np.random.seed(dynamic_seed)
        
        # 追蹤前一期的期末價格，確保價格連續性
=======
        # 改進的隨機數生成機制 - 修正2026年後價格相同問題
        base_seed = 42
        
        # 價格連續性追蹤變量 - 確保模擬數據也有相依性但不完全相同
>>>>>>> 93232fb9
        previous_spy_price_end = None
        previous_bond_yield_end = None
        
        for period in range(total_periods):
            # 為每期設定不同的隨機種子，確保價格變化多樣性
            np.random.seed(base_seed + period * 17 + int(start_date.timestamp()) % 1000)
            
            # 使用正確的投資頻率計算日期
            period_start = calculate_period_start_date(start_date, parameters["investment_frequency"], period + 1)
            period_end = calculate_period_end_date(start_date, parameters["investment_frequency"], period + 1)
            
            date_str = period_start.strftime('%Y-%m-%d')
            end_date_str = period_end.strftime('%Y-%m-%d')
            
<<<<<<< HEAD
            # 為每期設定不同的隨機種子，確保價格持續變化
            period_seed = (dynamic_seed + period * 43 + hash(date_str)) % 2147483647
            np.random.seed(period_seed)
            
            # 決定期初價格：第一期使用基準價格，後續期間使用前一期期末價格並添加隔夜跳空
            if period == 0:
                # 第一期：計算基礎價格
                stock_trend = stock_base_price * ((1 + stock_growth_rate) ** period)
                stock_noise = np.random.normal(0, stock_volatility * stock_base_price * 0.1)  # 降低初始波動
                spy_price_origin = round(stock_trend + stock_noise, 2)
                
                # 第一期債券殖利率
                bond_yield_change = np.random.normal(0, bond_yield_volatility * 0.5)  # 降低初始波動
                bond_yield_origin = round(bond_base_yield + bond_yield_change, 4)
            else:
                # 後續期間：基於前一期期末價格，添加隔夜跳空機制
                
                # 股票隔夜跳空：±0.5%到±2%的隨機跳空
                overnight_gap_pct = np.random.normal(0, 0.008)  # 平均0%，標準差0.8%的跳空
                overnight_gap_pct = np.clip(overnight_gap_pct, -0.02, 0.02)  # 限制在±2%範圍內
                spy_price_origin = round(previous_spy_price_end * (1 + overnight_gap_pct), 2)
                
                # 債券殖利率隔夜跳空：小幅跳空（±0.01%到±0.05%）
                bond_overnight_gap = np.random.normal(0, 0.02)  # 平均0%，標準差2bp的跳空
                bond_overnight_gap = np.clip(bond_overnight_gap, -0.05, 0.05)  # 限制在±5bp範圍內
                bond_yield_origin = round(previous_bond_yield_end + bond_overnight_gap, 4)
            
            # 期末價格：基於期初價格的合理變化
            period_growth = np.random.normal(stock_growth_rate, stock_volatility * 0.3)  # 降低期內波動
            spy_price_end = round(spy_price_origin * (1 + period_growth), 2)
            
            # 確保有足夠的價格變化來觸發VA策略差異
            if spy_price_end == spy_price_origin:
                # 如果價格沒有變化，強制添加一些變化
                price_change = np.random.choice([-0.02, 0.02])  # 降低至±2%變化
                spy_price_end = round(spy_price_origin * (1 + price_change), 2)
            
            # 債券殖利率：基於期初殖利率的小幅變化
            bond_yield_change = np.random.normal(0, 0.05)  # 降低期內波動
            bond_yield_end = round(bond_yield_origin + bond_yield_change, 4)
=======
            # 修正的股票價格生成：確保價格相依性但不完全相同
            if period == 0:
                # 第一期：使用基準價格
                stock_trend = stock_base_price
                cycle_factor = 1 + 0.05 * np.sin(2 * np.pi * period / 20)  # 20期為一個週期
                stock_trend *= cycle_factor
                
                volatility_multiplier = 1 + 0.3 * np.sin(2 * np.pi * period / 8)  # 波動率本身也有週期
                period_volatility = stock_volatility * volatility_multiplier
                
                stock_noise = np.random.normal(0, period_volatility * stock_trend)
                spy_price_origin = round(max(stock_trend + stock_noise, 1.0), 2)  # 確保價格大於0
            else:
                # 第二期開始：基於前期期末價格但加入隔夜變動
                if previous_spy_price_end is not None:
                    # 隔夜價格變動：通常在-1%到+1%之間
                    np.random.seed(base_seed + period * 23)  # 確保可重現的隔夜變動
                    overnight_change = np.random.normal(0, 0.005)  # 0.5%標準差
                    overnight_change = max(-0.01, min(0.01, overnight_change))  # 限制在±1%
                    
                    spy_price_origin = round(previous_spy_price_end * (1 + overnight_change), 2)
                    logger.debug(f"模擬數據期間{period}：基於前期期末價格{previous_spy_price_end}，加入{overnight_change:.4f}隔夜變動，期初價格{spy_price_origin}")
                else:
                    # 備用方案
                    stock_trend = stock_base_price * ((1 + stock_growth_rate) ** period)
                    cycle_factor = 1 + 0.05 * np.sin(2 * np.pi * period / 20)
                    stock_trend *= cycle_factor
                    
                    volatility_multiplier = 1 + 0.3 * np.sin(2 * np.pi * period / 8)
                    period_volatility = stock_volatility * volatility_multiplier
                    
                    stock_noise = np.random.normal(0, period_volatility * stock_trend)
                    spy_price_origin = round(max(stock_trend + stock_noise, 1.0), 2)
            
            # 期末股票價格：使用改進的成長模型
            # 添加動量效應（前期表現影響當期）
            momentum_factor = 1.0
            if period > 0:
                # 簡單動量：如果前期成長良好，當期有較高機率繼續成長
                previous_growth_proxy = (period * stock_growth_rate) % 0.1
                momentum_factor = 1 + 0.1 * np.tanh(previous_growth_proxy - 0.05)
            
            enhanced_growth_rate = stock_growth_rate * momentum_factor
            period_growth = np.random.normal(enhanced_growth_rate, period_volatility)
            spy_price_end = round(spy_price_origin * (1 + period_growth), 2)
            
            # 強化價格差異保證機制
            price_difference_ratio = abs(spy_price_end - spy_price_origin) / spy_price_origin
            if price_difference_ratio < 0.01:  # 如果價格變化小於1%
                # 根據期數和日期生成確定性但多變的價格變化
                deterministic_change = 0.02 + 0.03 * np.sin(period * 1.7) + 0.02 * np.cos(period * 2.3)
                change_direction = 1 if (period % 3) != 0 else -1  # 大部分時候上漲，偶爾下跌
                spy_price_end = round(spy_price_origin * (1 + change_direction * abs(deterministic_change)), 2)
            
            # 修正的債券殖利率生成：確保相依性但不完全相同
            if period == 0:
                # 第一期：使用基準殖利率
                interest_rate_cycle = 0.5 * np.sin(2 * np.pi * period / 30)  # 30期利率週期
                economic_factor = 1 + 0.2 * np.sin(2 * np.pi * period / 15)  # 經濟週期影響
                
                bond_yield_base = bond_base_yield + interest_rate_cycle
                bond_yield_change = np.random.normal(0, bond_yield_volatility * economic_factor)
                bond_yield_origin = round(bond_yield_base + bond_yield_change, 4)
            else:
                # 第二期開始：基於前期期末殖利率但加入隔夜變動
                if previous_bond_yield_end is not None:
                    # 殖利率隔夜變動：通常很小，在-0.1%到+0.1%之間
                    np.random.seed(base_seed + period * 29)  # 不同種子避免與股價同步
                    overnight_yield_change = np.random.normal(0, 0.02)  # 2個基點標準差
                    overnight_yield_change = max(-0.001, min(0.001, overnight_yield_change))  # 限制在±0.1%
                    
                    bond_yield_origin = round(max(0.5, min(8.0, previous_bond_yield_end + overnight_yield_change)), 4)
                    logger.debug(f"模擬數據期間{period}：基於前期期末殖利率{previous_bond_yield_end}，加入{overnight_yield_change:.4f}隔夜變動，期初殖利率{bond_yield_origin}")
                else:
                    # 備用方案
                    interest_rate_cycle = 0.5 * np.sin(2 * np.pi * period / 30)
                    economic_factor = 1 + 0.2 * np.sin(2 * np.pi * period / 15)
                    
                    bond_yield_base = bond_base_yield + interest_rate_cycle
                    bond_yield_change = np.random.normal(0, bond_yield_volatility * economic_factor)
                    bond_yield_origin = round(bond_yield_base + bond_yield_change, 4)
            
            # 期末債券殖利率
            yield_momentum = 0.1 * bond_yield_change  # 殖利率有慣性
            bond_yield_end = round(bond_yield_origin + yield_momentum + np.random.normal(0, 0.05), 4)
>>>>>>> 93232fb9
            
            # 確保殖利率在合理範圍內
            bond_yield_origin = max(0.5, min(8.0, bond_yield_origin))
            bond_yield_end = max(0.5, min(8.0, bond_yield_end))
            
            # 債券價格計算
            bond_price_origin = round(100.0 / (1 + bond_yield_origin/100), 2)
            bond_price_end = round(100.0 / (1 + bond_yield_end/100), 2)
            
            # 更新前一期期末價格，供下一期使用
            previous_spy_price_end = spy_price_end
            previous_bond_yield_end = bond_yield_end
            
            market_data_list.append({
                'Period': period,
                'Date_Origin': date_str,
                'Date_End': end_date_str,
                'SPY_Price_Origin': spy_price_origin,
                'SPY_Price_End': spy_price_end,
                'Bond_Yield_Origin': bond_yield_origin,
                'Bond_Yield_End': bond_yield_end,
                'Bond_Price_Origin': bond_price_origin,
                'Bond_Price_End': bond_price_end
            })
            
            # 更新連續性追蹤變量
            previous_spy_price_end = spy_price_end
            previous_bond_yield_end = bond_yield_end
        
        logger.info(f"生成 {len(market_data_list)} 期備用模擬數據，股票平均成長 {stock_growth_rate*100}%/期，債券殖利率平均 {bond_base_yield}%")
        return pd.DataFrame(market_data_list)
    
    def render_summary_metrics_display(self):
        """渲染頂部摘要卡片 - 3.3.1節實作"""
        st.markdown("### 📊 投資策略比較摘要")
        
        if not self.calculation_results:
            st.info("請設定投資參數後開始分析")
            return
        
        # 響應式布局
        if st.session_state.get('device_type', 'desktop') == 'mobile':
            # 移動版垂直堆疊
            self._render_metric_card("recommended_strategy")
            self._render_metric_card("expected_final_value")
            self._render_metric_card("annualized_return")
        else:
            # 桌面版水平布局
            col1, col2, col3 = st.columns(3)
            
            with col1:
                self._render_metric_card("recommended_strategy")
            with col2:
                self._render_metric_card("expected_final_value")
            with col3:
                self._render_metric_card("annualized_return")
    
    def _render_metric_card(self, metric_key: str):
        """渲染單個指標卡片"""
        metric_config = self.summary_config["metrics"][metric_key]
        
        if metric_key == "recommended_strategy":
            # 動態推薦策略
            recommendation = self._calculate_dynamic_recommendation()
            st.metric(
                label=f"{metric_config['icon']} {metric_config['label']}",
                value=recommendation["strategy"],
                delta=recommendation["reason"],
                help=metric_config["tooltip"]
            )
        
        elif metric_key == "expected_final_value":
            # 預期最終價值
            final_values = self._get_final_values()
            if final_values:
                st.metric(
                    label=f"{metric_config['icon']} {metric_config['label']}",
                    value=f"${final_values['recommended']:,.0f}",
                    delta=f"${final_values['difference']:,.0f}",
                    help=metric_config["tooltip"]
                )
        
        elif metric_key == "annualized_return":
            # 年化報酬率
            returns = self._get_annualized_returns()
            if returns:
                st.metric(
                    label=f"{metric_config['icon']} {metric_config['label']}",
                    value=f"{returns['recommended']:.2f}%",
                    delta=f"{returns['difference']:.2f}%",
                    help=metric_config["tooltip"]
                )
    
    def _calculate_dynamic_recommendation(self) -> Dict[str, str]:
        """計算動態推薦策略"""
        if not self.calculation_results:
            return {"strategy": "請先設定參數", "reason": ""}
        
        summary_df = self.calculation_results["summary_df"]
        
        if len(summary_df) >= 2:
            va_row = summary_df[summary_df["Strategy"] == "VA_Rebalance"].iloc[0]
            dca_row = summary_df[summary_df["Strategy"] == "DCA"].iloc[0]
            
            # 基於風險收益比較
            va_sharpe = va_row["Sharpe_Ratio"]
            dca_sharpe = dca_row["Sharpe_Ratio"]
            
            if va_sharpe > dca_sharpe:
                return {"strategy": "VA策略", "reason": "風險收益比更佳"}
            else:
                return {"strategy": "DCA策略", "reason": "風險較低"}
        
        return {"strategy": "VA策略", "reason": "預設推薦"}
    
    def _get_final_values(self) -> Optional[Dict[str, float]]:
        """獲取最終價值比較"""
        if not self.calculation_results:
            return None
        
        summary_df = self.calculation_results["summary_df"]
        
        if len(summary_df) >= 2:
            va_value = summary_df[summary_df["Strategy"] == "VA_Rebalance"]["Final_Value"].iloc[0]
            dca_value = summary_df[summary_df["Strategy"] == "DCA"]["Final_Value"].iloc[0]
            
            if va_value > dca_value:
                return {
                    "recommended": va_value,
                    "difference": va_value - dca_value
                }
            else:
                return {
                    "recommended": dca_value,
                    "difference": dca_value - va_value
                }
        
        return None
    
    def _get_annualized_returns(self) -> Optional[Dict[str, float]]:
        """獲取年化報酬率比較"""
        if not self.calculation_results:
            return None
        
        summary_df = self.calculation_results["summary_df"]
        
        if len(summary_df) >= 2:
            va_return = summary_df[summary_df["Strategy"] == "VA_Rebalance"]["Annualized_Return"].iloc[0]
            dca_return = summary_df[summary_df["Strategy"] == "DCA"]["Annualized_Return"].iloc[0]
            
            if va_return > dca_return:
                return {
                    "recommended": va_return,
                    "difference": va_return - dca_return
                }
            else:
                return {
                    "recommended": dca_return,
                    "difference": dca_return - va_return
                }
        
        return None
    
    def render_strategy_comparison_cards(self):
        """渲染策略對比卡片 - 3.3.2節實作"""
        st.markdown("### 🎯 策略詳細比較")
        
        if not self.calculation_results:
            st.info("請設定投資參數後開始分析")
            return
        
        # 雙欄布局
        col1, col2 = st.columns(2)
        
        with col1:
            self._render_strategy_card("va_strategy")
        
        with col2:
            self._render_strategy_card("dca_strategy")
    
    def _render_strategy_card(self, strategy_key: str):
        """渲染單個策略卡片"""
        card_config = self.strategy_cards_config[strategy_key]
        
        # 獲取計算結果
        strategy_data = self._get_strategy_data(strategy_key)
        
        with st.container():
            st.markdown(f"#### {card_config['title']}")
            
            # 關鍵特色
            st.markdown(f"**✨ {card_config['key_feature']}**")
            
            # 核心指標
            if strategy_data:
                # 使用垂直排列的指標，避免嵌套列
                    st.metric("最終價值", f"${strategy_data['final_value']:,.0f}")
                    st.metric("年化報酬", f"{strategy_data['annualized_return']:.2f}%")
            
            # 適合對象
            st.markdown(f"**👥 適合對象：** {card_config['content']['suitability']}")
            
            # 優缺點
            st.markdown("**✅ 優點：**")
            for pro in card_config['pros']:
                st.markdown(f"• {pro}")
            
            st.markdown("**⚠️ 缺點：**")
            for con in card_config['cons']:
                st.markdown(f"• {con}")
    
    def _get_strategy_data(self, strategy_key: str) -> Optional[Dict[str, float]]:
        """獲取策略數據"""
        if not self.calculation_results:
            return None
        
        summary_df = self.calculation_results["summary_df"]
        
        if strategy_key == "va_strategy":
            strategy_name = "VA_Rebalance"
        elif strategy_key == "dca_strategy":
            strategy_name = "DCA"
        else:
            return None
        
        strategy_row = summary_df[summary_df["Strategy"] == strategy_name]
        
        if len(strategy_row) > 0:
            row = strategy_row.iloc[0]
            return {
                "final_value": row["Final_Value"],
                "annualized_return": row["Annualized_Return"]
            }
        
        return None
    
    def render_charts_display(self):
        """渲染圖表顯示 - 3.3.3節實作"""
        st.markdown("### 📈 視覺化分析")
        
        if not self.calculation_results:
            st.info("請設定投資參數後開始分析")
            return
        
        # 標籤導航 - 擴展為完整圖表功能
        tab1, tab2, tab3, tab4, tab5 = st.tabs([
            "📈 資產成長",
            "📊 報酬比較", 
            "⚠️ 風險分析",
            "📉 回撤分析",
            "💰 投資流分析"
        ])
        
        with tab1:
            self._render_asset_growth_chart()
        
        with tab2:
            self._render_return_comparison_chart()
        
        with tab3:
            self._render_risk_analysis_chart()
        
        with tab4:
            self._render_drawdown_analysis_chart()
        
        with tab5:
            self._render_investment_flow_chart()
    
    def _render_asset_growth_chart(self):
        """渲染資產成長圖表"""
        st.markdown("**兩種策略的資產累積對比**")
        
        if not self.calculation_results:
            return
        
        # 準備數據
        va_df = self.calculation_results["va_rebalance_df"]
        dca_df = self.calculation_results["dca_df"]
        
        # 使用第2章第2.3節的Altair圖表系統
        chart = create_strategy_comparison_chart(
            va_rebalance_df=va_df,
            va_nosell_df=None,
            dca_df=dca_df,
            chart_type="cumulative_value"
        )
        
        st.altair_chart(chart, use_container_width=True)
    
    def _render_return_comparison_chart(self):
        """渲染報酬比較圖表"""
        st.markdown("**年化報酬率對比**")
        
        if not self.calculation_results:
            return
        
        summary_df = self.calculation_results["summary_df"]
        
        # 使用第2章第2.3節的Altair圖表系統 - 修正參數順序
        chart = create_bar_chart(
            data_df=summary_df,
            x_field="Annualized_Return",
            y_field="Strategy",
            color_field="Strategy",
            title="年化報酬率比較"
        )
        
        st.altair_chart(chart, use_container_width=True)
    
    def _render_risk_analysis_chart(self):
        """渲染風險分析圖表"""
        st.markdown("**風險指標比較**")
        
        if not self.calculation_results:
            return
        
        summary_df = self.calculation_results["summary_df"]
        
        # 使用第2章第2.3節的Altair圖表系統 - 風險收益散點圖
        chart = create_risk_return_scatter(summary_df)
        
        st.altair_chart(chart, use_container_width=True)
        
        # 額外顯示風險指標比較表格
        st.markdown("**詳細風險指標**")
        risk_metrics = summary_df[["Strategy", "Volatility", "Sharpe_Ratio", "Max_Drawdown", "Total_Return"]].copy()
        st.dataframe(risk_metrics, use_container_width=True)
    
    def _render_drawdown_analysis_chart(self):
        """渲染回撤分析圖表"""
        st.markdown("**回撤分析**")
        
        if not self.calculation_results:
            return
        
        # 為每個策略創建回撤分析圖表
        va_df = self.calculation_results["va_rebalance_df"]
        dca_df = self.calculation_results["dca_df"]
        
        col1, col2 = st.columns(2)
        
        with col1:
            st.markdown("**VA策略回撤分析**")
            va_drawdown_chart = create_drawdown_chart(va_df, "VA_Rebalance")
            st.altair_chart(va_drawdown_chart, use_container_width=True)
        
        with col2:
            st.markdown("**DCA策略回撤分析**")
            dca_drawdown_chart = create_drawdown_chart(dca_df, "DCA")
            st.altair_chart(dca_drawdown_chart, use_container_width=True)
    
    def _render_investment_flow_chart(self):
        """渲染投資流分析圖表"""
        st.markdown("**投資流分析**")
        
        if not self.calculation_results:
            return
        
        va_df = self.calculation_results["va_rebalance_df"]
        
        # VA策略投資流分析
        st.markdown("**VA策略投資流向**")
        flow_chart = create_investment_flow_chart(va_df)
        st.altair_chart(flow_chart, use_container_width=True)
        
        # 添加資產配置圓餅圖
        st.markdown("**資產配置比例**")
        # 假設從session_state獲取配置比例
        stock_ratio = st.session_state.get('stock_ratio', 0.6)
        bond_ratio = st.session_state.get('bond_ratio', 0.4)
        
        pie_chart = create_allocation_pie_chart(stock_ratio, bond_ratio)
        st.altair_chart(pie_chart, use_container_width=True)
    
    def render_data_tables_and_download(self):
        """渲染數據表格與下載 - 3.3.4節實作"""
        
        # 可展開的數據表格區域
        with st.expander("📊 詳細數據表格", expanded=False):
            
            if not self.calculation_results:
                st.info("請設定投資參數後開始分析")
                return
            
            # 策略選擇器
            strategy_options = ["VA策略", "DCA策略", "比較摘要"]
            # 使用更精確的唯一性策略：結合時間戳、毫秒和隨機數
            import random
            selector_key = f"strategy_table_selector_{int(time.time() * 1000)}_{random.randint(1000, 9999)}"
            selected_strategy = st.selectbox(
                "選擇要查看的數據",
                strategy_options,
                key=selector_key
            )
            
            # 渲染對應表格
            if selected_strategy == "VA策略":
                self._render_va_strategy_table()
            elif selected_strategy == "DCA策略":
                self._render_dca_strategy_table()
            elif selected_strategy == "比較摘要":
                self._render_summary_table()
        
        # CSV下載區域
        st.markdown("### 💾 數據下載")
        
        if not self.calculation_results:
            st.info("請設定投資參數後開始分析")
            return
        
        # 三按鈕布局
        col1, col2, col3 = st.columns(3)
        
        # 使用更精確的唯一性策略：結合時間戳、毫秒和隨機數
        import random
        base_key = f"{int(time.time() * 1000)}_{random.randint(1000, 9999)}"
        
        with col1:
            if st.button("📥 VA策略數據", use_container_width=True, key=f"download_btn_va_{base_key}"):
                self._download_csv("va_strategy")
        
        with col2:
            if st.button("📥 DCA策略數據", use_container_width=True, key=f"download_btn_dca_{base_key}"):
                self._download_csv("dca_strategy")
        
        with col3:
            if st.button("📥 績效摘要", use_container_width=True, key=f"download_btn_summary_{base_key}"):
                self._download_csv("summary")
    
    def _render_va_strategy_table(self):
        """渲染VA策略表格 - 使用第2章VA_COLUMNS_ORDER"""
        st.markdown("#### 🎯 VA策略詳細數據")
        
        va_df = self.calculation_results["va_rebalance_df"]
        
        # 確保欄位順序符合第2章規格
        display_columns = [col for col in VA_COLUMNS_ORDER if col in va_df.columns]
        display_df = va_df[display_columns].copy()
        
        # 應用格式化規則
        display_df = self._apply_formatting_rules(display_df, "VA")
        
        st.dataframe(display_df, use_container_width=True)
        
        st.info(f"✅ 符合第2章規格：共{len(display_columns)}個欄位")
    
    def _render_dca_strategy_table(self):
        """渲染DCA策略表格 - 使用第2章DCA_COLUMNS_ORDER"""
        st.markdown("#### 💰 DCA策略詳細數據")
        
        dca_df = self.calculation_results["dca_df"]
        
        # 確保欄位順序符合第2章規格
        display_columns = [col for col in DCA_COLUMNS_ORDER if col in dca_df.columns]
        display_df = dca_df[display_columns].copy()
        
        # 應用格式化規則
        display_df = self._apply_formatting_rules(display_df, "DCA")
        
        st.dataframe(display_df, use_container_width=True)
        
        st.info(f"✅ 符合第2章規格：共{len(display_columns)}個欄位")
    
    def _render_summary_table(self):
        """渲染比較摘要表格"""
        st.markdown("#### 📊 策略比較摘要")
        
        summary_df = self.calculation_results["summary_df"]
        
        # 應用格式化規則
        display_df = self._apply_formatting_rules(summary_df, "SUMMARY")
        
        st.dataframe(display_df, use_container_width=True)
    
    def _apply_formatting_rules(self, df: pd.DataFrame, table_type: str) -> pd.DataFrame:
        """應用格式化規則 - 遵循第2章PERCENTAGE_PRECISION_RULES"""
        formatted_df = df.copy()
        
        # 應用百分比精度規則
        for col in formatted_df.columns:
            if col in PERCENTAGE_PRECISION_RULES:
                precision = PERCENTAGE_PRECISION_RULES[col]
                if formatted_df[col].dtype in ['float64', 'float32']:
                    formatted_df[col] = formatted_df[col].round(precision)
        
        # 貨幣格式化
        currency_columns = ["Cum_Value", "Cum_Inv", "Final_Value", "Total_Investment"]
        for col in currency_columns:
            if col in formatted_df.columns:
                formatted_df[col] = formatted_df[col].apply(lambda x: f"${x:,.0f}" if pd.notna(x) else "")
        
        return formatted_df
    
    def _download_csv(self, data_type: str):
        """下載CSV文件"""
        timestamp = datetime.now().strftime("%Y%m%d_%H%M%S")
        
        if data_type == "va_strategy":
            df = self.calculation_results["va_rebalance_df"]
            filename = f"投資策略比較_VA策略_{timestamp}.csv"
        elif data_type == "dca_strategy":
            df = self.calculation_results["dca_df"]
            filename = f"投資策略比較_DCA策略_{timestamp}.csv"
        elif data_type == "summary":
            df = self.calculation_results["summary_df"]
            filename = f"投資策略比較_績效摘要_{timestamp}.csv"
        else:
            return
        
        # 轉換為CSV
        csv = df.to_csv(index=False, encoding='utf-8-sig')
        
        st.download_button(
            label=f"下載 {filename}",
            data=csv,
            file_name=filename,
            mime="text/csv",
            key=f"download_{data_type}_{timestamp}"
        )
        
        st.success(f"✅ {filename} 準備就緒")
    
    def render_mobile_optimized_results(self, parameters: Dict[str, Any]):
        """
        渲染移動端優化結果 - 3.5.1節規格
        簡化展示、觸控友善、效能優化
        """
        if not parameters:
            st.info("請先設定投資參數")
            return
        
        # 從session_state讀取計算結果（不再自動執行計算）
        if not self.calculation_results and st.session_state.get('calculation_results'):
            self.calculation_results = st.session_state.calculation_results
        
        if not self.calculation_results:
            return
        
        # 移動端優化展示
        self._render_mobile_summary_cards()
        self._render_mobile_chart()
        self._render_mobile_comparison_table()
    
    def _render_mobile_summary_cards(self):
        """渲染移動端摘要卡片 - 垂直堆疊"""
        st.markdown("#### 📊 策略比較結果")
        
        # 推薦策略卡片
        self._render_mobile_metric_card("recommended_strategy")
        
        # 最終價值卡片
        self._render_mobile_metric_card("expected_final_value")
        
        # 年化報酬率卡片
        self._render_mobile_metric_card("annualized_return")
    
    def _render_mobile_metric_card(self, metric_type: str):
        """渲染移動端指標卡片"""
        # 獲取最終值和年化報酬率
        final_values = self._get_final_values()
        annualized_returns = self._get_annualized_returns()
        
        if not final_values or not annualized_returns:
            return
        
        va_value = final_values.get('va_final_value', 0)
        dca_value = final_values.get('dca_final_value', 0)
        va_return = annualized_returns.get('va_annualized_return', 0)
        dca_return = annualized_returns.get('dca_annualized_return', 0)
        
        # 渲染不同類型的指標卡片
        if metric_type == "recommended_strategy":
            if va_return > dca_return:
                st.metric(
                    label="🎯 推薦策略",
                    value="定期定值 (VA)",
                    delta=f"優勢 {va_return - dca_return:.1f}%",
                    help="基於年化報酬率的推薦"
                )
            else:
                st.metric(
                    label="🎯 推薦策略",
                    value="定期定額 (DCA)",
                    delta=f"優勢 {dca_return - va_return:.1f}%",
                    help="基於年化報酬率的推薦"
                )
                
        elif metric_type == "expected_final_value":
            if va_value > dca_value:
                st.metric(
                    label="💰 預期最終價值",
                    value=f"${va_value:,.0f}",
                    delta=f"+${va_value - dca_value:,.0f}",
                    help="VA策略預期最終價值較高"
                )
            else:
                st.metric(
                    label="💰 預期最終價值",
                    value=f"${dca_value:,.0f}",
                    delta=f"+${dca_value - va_value:,.0f}",
                    help="DCA策略預期最終價值較高"
                )
                
        elif metric_type == "annualized_return":
            if va_return > dca_return:
                st.metric(
                    label="📈 年化報酬率",
                    value=f"{va_return:.1f}%",
                    delta=f"+{va_return - dca_return:.1f}%",
                    help="VA策略年化報酬率較高"
                )
            else:
                st.metric(
                    label="📈 年化報酬率",
                    value=f"{dca_return:.1f}%",
                    delta=f"+{dca_return - va_return:.1f}%",
                    help="DCA策略年化報酬率較高"
                )
    
    def _render_mobile_chart(self):
        """渲染移動端圖表 - 簡化版"""
        st.markdown("#### 📈 投資成長軌跡")
        
        # 簡化的圖表，只顯示主要趨勢
        if not self.calculation_results:
            return
        
        va_df = self.calculation_results.get("va_rebalance_df")
        dca_df = self.calculation_results.get("dca_df")
        
        if va_df is None or dca_df is None:
            st.error("計算數據不完整")
            return
        
        # 使用第2章第2.3節的Altair圖表系統 - 移動端優化
        chart = create_strategy_comparison_chart(
            va_rebalance_df=va_df,
            va_nosell_df=None,
            dca_df=dca_df,
            chart_type="cumulative_value"
        )
        
        st.altair_chart(chart, use_container_width=True)
    
    def _render_mobile_comparison_table(self):
        """渲染移動端比較表格 - 簡化版"""
        st.markdown("#### 📋 詳細比較")
        
        if not self.calculation_results:
            return
        
        # 獲取數據
        final_values = self._get_final_values()
        annualized_returns = self._get_annualized_returns()
        
        if not final_values or not annualized_returns:
            return
        
        # 創建簡化的比較表格
        comparison_data = {
            "指標": ["💰 最終價值", "📈 年化報酬率", "💸 總投入", "📊 報酬倍數"],
            "🎯 定期定值 (VA)": [
                f"${final_values.get('va_final_value', 0):,.0f}",
                f"{annualized_returns.get('va_annualized_return', 0):.1f}%",
                f"${final_values.get('va_total_investment', 0):,.0f}",
                f"{final_values.get('va_final_value', 0) / max(final_values.get('va_total_investment', 1), 1):.1f}x"
            ],
            "💰 定期定額 (DCA)": [
                f"${final_values.get('dca_final_value', 0):,.0f}",
                f"{annualized_returns.get('dca_annualized_return', 0):.1f}%",
                f"${final_values.get('dca_total_investment', 0):,.0f}",
                f"{final_values.get('dca_final_value', 0) / max(final_values.get('dca_total_investment', 1), 1):.1f}x"
            ]
        }
        
        df = pd.DataFrame(comparison_data)
        
        # 使用觸控友善的表格顯示
        st.dataframe(
            df,
            use_container_width=True,
            hide_index=True,
            height=200
        )<|MERGE_RESOLUTION|>--- conflicted
+++ resolved
@@ -14,7 +14,6 @@
 import plotly.express as px
 import plotly.graph_objects as go
 from plotly.subplots import make_subplots
-import time
 
 # 添加src目錄到Python路徑
 sys.path.append(os.path.join(os.path.dirname(__file__), '..'))
@@ -24,15 +23,7 @@
 from models.strategy_engine import calculate_va_strategy, calculate_dca_strategy
 from models.table_calculator import calculate_summary_metrics
 from models.table_specifications import VA_COLUMNS_ORDER, DCA_COLUMNS_ORDER, PERCENTAGE_PRECISION_RULES
-from models.chart_visualizer import (
-    create_strategy_comparison_chart, 
-    create_bar_chart, 
-    create_line_chart,
-    create_risk_return_scatter,
-    create_drawdown_chart,
-    create_investment_flow_chart,
-    create_allocation_pie_chart
-)
+from models.chart_visualizer import create_strategy_comparison_chart, create_bar_chart, create_line_chart
 
 # ============================================================================
 # 3.3.1 頂部摘要卡片實作 - SUMMARY_METRICS_DISPLAY
@@ -211,16 +202,29 @@
         
     def render_complete_results_display(self, parameters: Dict[str, Any]):
         """渲染完整中央結果展示區域"""
-        # 記錄顯示時間
-        from datetime import datetime
-        st.session_state.last_display_time = datetime.now()
-        
-        # 顯示計算完成信息
-        st.success("✅ 計算完成！以下是您的投資策略分析結果：")
+        # 檢查是否有計算觸發
+        if st.session_state.get('trigger_calculation', False):
+            # 清除觸發標記
+            st.session_state.trigger_calculation = False
+            
+            # 執行策略計算
+            self._execute_strategy_calculations(parameters)
+            
+            # 記錄計算時間
+            from datetime import datetime
+            st.session_state.last_calculation_time = datetime.now()
+            
+            # 顯示計算完成信息
+            st.success("✅ 計算完成！以下是您的投資策略分析結果：")
         
         # 從session_state讀取計算結果（如果有的話）
         if not self.calculation_results and st.session_state.get('calculation_results'):
             self.calculation_results = st.session_state.calculation_results
+        
+        # 如果沒有計算結果，顯示提示
+        if not self.calculation_results:
+            st.info("👈 請在左側設定投資參數，然後點擊「🎯 執行策略計算」按鈕開始分析")
+            return
         
         # 渲染頂部摘要卡片
         self.render_summary_metrics_display()
@@ -480,12 +484,6 @@
             # 生成期間數據
             from src.utils.trading_days import calculate_period_start_date, calculate_period_end_date
             
-<<<<<<< HEAD
-            # 追蹤前一期的期末價格，確保價格連續性
-            previous_spy_price_end = None
-            previous_bond_yield_end = None
-            
-=======
             # 價格連續性追蹤變量 - 解決混合數據價格跳躍問題
             previous_spy_price_end = None
             previous_bond_yield_end = None
@@ -494,7 +492,6 @@
             current_date = datetime.now().date()
             real_data_cutoff_period = None
             
->>>>>>> 93232fb9
             for period in range(total_periods):
                 # 使用正確的投資頻率計算日期 - 修正：不再使用固定30天間隔
                 period_start = calculate_period_start_date(start_date, parameters["investment_frequency"], period + 1)
@@ -503,30 +500,6 @@
                 date_str = period_start.strftime('%Y-%m-%d')
                 end_date_str = period_end.strftime('%Y-%m-%d')
                 
-<<<<<<< HEAD
-                # 使用真實API數據（已確保有數據）
-                if len(spy_data) > 0:
-                    # 尋找最接近的日期的真實數據
-                    closest_spy_date = min(spy_data.keys(), key=lambda x: abs((datetime.strptime(x, '%Y-%m-%d') - period_start).days), default=None)
-                    spy_price_base = spy_data.get(closest_spy_date) if closest_spy_date else None
-                    if spy_price_base is None:
-                        # 如果找不到合適的數據點，使用最新的可用數據
-                        spy_price_base = list(spy_data.values())[-1] if spy_data else None
-                        if spy_price_base is None:
-                            raise ValueError(f"SPY數據不足：期間{period}無可用數據")
-                else:
-                    raise ValueError(f"SPY數據完全缺失：無法生成期間{period}的數據")
-                
-                if len(bond_data) > 0:
-                    # 尋找最接近的日期的真實數據
-                    closest_bond_date = min(bond_data.keys(), key=lambda x: abs((datetime.strptime(x, '%Y-%m-%d') - period_start).days), default=None)
-                    bond_yield_base = bond_data.get(closest_bond_date) if closest_bond_date else None
-                    if bond_yield_base is None:
-                        # 如果找不到合適的數據點，使用最新的可用數據
-                        bond_yield_base = list(bond_data.values())[-1] if bond_data else None
-                        if bond_yield_base is None:
-                            raise ValueError(f"債券數據不足：期間{period}無可用數據")
-=======
                 # 判斷是否進入模擬數據範圍
                 is_real_data_available = period_start.date() <= current_date
                 
@@ -557,7 +530,6 @@
                             bond_yield_origin = list(bond_data.values())[-1] if bond_data else 3.0
                     else:
                         bond_yield_origin = 3.0  # 預設起始殖利率
->>>>>>> 93232fb9
                 else:
                     # 第二期開始：建立價格相依性但不完全相同的機制
                     if previous_spy_price_end is not None:
@@ -599,122 +571,6 @@
                         else:
                             bond_yield_origin = 3.0
                 
-<<<<<<< HEAD
-                # 生成更真實的市場波動，確保VA策略類型差異能體現
-                import numpy as np
-                # 使用動態隨機種子確保每期都有不同的隨機變化
-                import time
-                dynamic_seed = int(time.time() * 1000000) % 2147483647
-                dynamic_seed ^= (period * 37 + hash(date_str)) % 2147483647
-                np.random.seed(dynamic_seed)
-                
-                # 檢查是否為未來期間（無真實數據的期間）
-                latest_spy_date = max(spy_data.keys(), key=lambda x: datetime.strptime(x, '%Y-%m-%d'))
-                latest_bond_date = max(bond_data.keys(), key=lambda x: datetime.strptime(x, '%Y-%m-%d'))
-                is_future_period = (period_start > datetime.strptime(latest_spy_date, '%Y-%m-%d') or 
-                                  period_start > datetime.strptime(latest_bond_date, '%Y-%m-%d'))
-                
-                # 決定期初價格：根據是否有真實數據決定處理方式
-                if is_future_period:
-                    # 未來期間（無真實數據）：使用模擬邏輯
-                    if period == 0 or previous_spy_price_end is None:
-                        # 第一期或前一期數據不存在：基於最後一期歷史價格生成合理的延續價格
-                        # 計算從最後一個歷史數據點到當前期間的時間差
-                        latest_data_date = datetime.strptime(latest_spy_date, '%Y-%m-%d')
-                        time_since_last_data = (period_start - latest_data_date).days / 365.25  # 轉換為年
-                        
-                        # 使用更保守的參數確保價格在合理範圍內
-                        annual_growth = 0.06  # 降低至6%年化成長，更接近長期市場平均
-                        annual_volatility = 0.12  # 降低至12%年化波動
-                        
-                        # 計算該期間對應的時間增量
-                        time_delta = 1.0  # 假設每期為1年
-                        if parameters["investment_frequency"] == "Quarterly":
-                            time_delta = 0.25
-                        elif parameters["investment_frequency"] == "Monthly":
-                            time_delta = 1/12
-                        
-                        # 基於實際經過時間計算價格變化，而非累積期間數
-                        # 這確保價格變化更貼近現實
-                        actual_time_elapsed = time_since_last_data + (period - len([d for d in spy_data.keys() if datetime.strptime(d, '%Y-%m-%d') <= period_start]) + 1) * time_delta
-                        
-                        # 使用更溫和的隨機遊走，避免極端值
-                        price_drift = annual_growth * time_delta  # 每期固定成長，不累積
-                        price_volatility = annual_volatility * np.sqrt(time_delta)  # 標準波動率
-                        
-                        # 添加期間特定的隨機變化，但限制在合理範圍內
-                        period_random_factor = np.random.normal(0, 0.05)  # ±5%的期間隨機變化
-                        price_change = np.random.normal(price_drift + period_random_factor, price_volatility)
-                        
-                        # 限制價格變化在合理範圍內（-30%到+50%）
-                        price_change = max(-0.3, min(0.5, price_change))
-                        
-                        spy_price = round(spy_price_base * (1 + price_change), 2)
-                        
-                        # 債券殖利率：基於歷史殖利率，使用更保守的變化
-                        yield_volatility = 0.15  # 降低債券殖利率波動
-                        yield_change = np.random.normal(0, yield_volatility)
-                        
-                        # 限制殖利率變化在±1%範圍內
-                        yield_change = max(-1.0, min(1.0, yield_change))
-                        bond_yield = round(max(0.5, min(8.0, bond_yield_base + yield_change)), 4)
-                    else:
-                        # 後續未來期間：基於前一期期末價格，添加隔夜跳空機制
-                        
-                        # 股票隔夜跳空：±0.5%到±2%的隨機跳空
-                        overnight_gap_pct = np.random.normal(0, 0.008)  # 平均0%，標準差0.8%的跳空
-                        overnight_gap_pct = np.clip(overnight_gap_pct, -0.02, 0.02)  # 限制在±2%範圍內
-                        spy_price = round(previous_spy_price_end * (1 + overnight_gap_pct), 2)
-                        
-                        # 債券殖利率隔夜跳空：小幅跳空（±0.01%到±0.05%）
-                        bond_overnight_gap = np.random.normal(0, 0.02)  # 平均0%，標準差2bp的跳空
-                        bond_overnight_gap = np.clip(bond_overnight_gap, -0.05, 0.05)  # 限制在±5bp範圍內
-                        bond_yield = round(previous_bond_yield_end + bond_overnight_gap, 4)
-                else:
-                    # 歷史期間（有真實數據）：對於歷史期間，直接使用真實數據作為期初價格
-                    if period == 0:
-                        # 第一期：直接使用歷史數據
-                        spy_price = spy_price_base
-                        bond_yield = bond_yield_base
-                    else:
-                        # 後續歷史期間：尋找該期間的真實數據作為期初價格
-                        period_spy_date = min(spy_data.keys(), key=lambda x: abs((datetime.strptime(x, '%Y-%m-%d') - period_start).days), default=None)
-                        period_bond_date = min(bond_data.keys(), key=lambda x: abs((datetime.strptime(x, '%Y-%m-%d') - period_start).days), default=None)
-                        
-                        if period_spy_date and period_bond_date:
-                            # 使用該期間最接近的真實數據作為期初價格
-                            spy_price = spy_data.get(period_spy_date, spy_price_base)
-                            bond_yield = bond_data.get(period_bond_date, bond_yield_base)
-                            
-                            # 添加小幅隔夜跳空以避免完全相同（只適用於歷史期間的期初價格）
-                            # 股票小幅跳空
-                            if previous_spy_price_end is not None:
-                                historical_gap_pct = np.random.normal(0, 0.005)  # 更小的跳空：標準差0.5%
-                                historical_gap_pct = np.clip(historical_gap_pct, -0.01, 0.01)  # 限制在±1%範圍內
-                                spy_price = round(spy_price * (1 + historical_gap_pct), 2)
-                            
-                            # 債券小幅跳空
-                            if previous_bond_yield_end is not None:
-                                historical_bond_gap = np.random.normal(0, 0.01)  # 更小的跳空：標準差1bp
-                                historical_bond_gap = np.clip(historical_bond_gap, -0.02, 0.02)  # 限制在±2bp範圍內
-                                bond_yield = round(bond_yield + historical_bond_gap, 4)
-                        else:
-                            # 如果找不到數據，使用基準數據
-                            spy_price = spy_price_base
-                            bond_yield = bond_yield_base
-                
-                # 債券價格計算（簡化公式）
-                bond_price = round(100.0 / (1 + bond_yield/100), 2)
-                
-                # 計算期末價格：基於期初價格的合理變化
-                # 股票價格：有成長趨勢但也有下跌可能
-                stock_return = np.random.normal(0.01, 0.08)  # 降低波動：平均1%成長，8%波動
-                spy_price_end = round(spy_price * (1 + stock_return), 2)
-                
-                # 債券殖利率：有小幅波動
-                bond_yield_change = np.random.normal(0, 0.1)  # 降低波動：10%殖利率波動
-                bond_yield_end = round(max(0.5, min(8.0, bond_yield + bond_yield_change)), 4)
-=======
                 # 債券價格計算（簡化公式）
                 bond_price_origin = round(100.0 / (1 + bond_yield_origin/100), 2)
                 
@@ -784,12 +640,7 @@
                         bond_yield_end = round(max(0.5, min(8.0, bond_yield_origin * (1 + max_yield_change))), 4)
                         logger.debug(f"期間{period}：限制殖利率變化幅度至25%，從{bond_yield_origin}變為{bond_yield_end}")
                 
->>>>>>> 93232fb9
                 bond_price_end = round(100.0 / (1 + bond_yield_end/100), 2)
-                
-                # 更新前一期期末價格，供下一期使用
-                previous_spy_price_end = spy_price_end
-                previous_bond_yield_end = bond_yield_end
                 
                 market_data_list.append({
                     'Period': period,
@@ -807,10 +658,10 @@
                 previous_spy_price_end = spy_price_end
                 previous_bond_yield_end = bond_yield_end
             
-            # 創建market_data DataFrame
+            # 創建DataFrame
             market_data = pd.DataFrame(market_data_list)
             
-            # 顯示結果統計
+            # 顯示最終數據源狀態
             if len(spy_data) > 0 or len(bond_data) > 0:
                 data_summary = []
                 if len(spy_data) > 0:
@@ -873,19 +724,10 @@
         bond_base_yield = 3.0
         bond_yield_volatility = 0.3  # 殖利率波動 - 增加波動性
         
-<<<<<<< HEAD
-        # 使用動態隨機種子確保每次調用都產生不同的隨機序列
-        import time
-        dynamic_seed = int(time.time() * 1000000) % 2147483647
-        np.random.seed(dynamic_seed)
-        
-        # 追蹤前一期的期末價格，確保價格連續性
-=======
         # 改進的隨機數生成機制 - 修正2026年後價格相同問題
         base_seed = 42
         
         # 價格連續性追蹤變量 - 確保模擬數據也有相依性但不完全相同
->>>>>>> 93232fb9
         previous_spy_price_end = None
         previous_bond_yield_end = None
         
@@ -900,48 +742,6 @@
             date_str = period_start.strftime('%Y-%m-%d')
             end_date_str = period_end.strftime('%Y-%m-%d')
             
-<<<<<<< HEAD
-            # 為每期設定不同的隨機種子，確保價格持續變化
-            period_seed = (dynamic_seed + period * 43 + hash(date_str)) % 2147483647
-            np.random.seed(period_seed)
-            
-            # 決定期初價格：第一期使用基準價格，後續期間使用前一期期末價格並添加隔夜跳空
-            if period == 0:
-                # 第一期：計算基礎價格
-                stock_trend = stock_base_price * ((1 + stock_growth_rate) ** period)
-                stock_noise = np.random.normal(0, stock_volatility * stock_base_price * 0.1)  # 降低初始波動
-                spy_price_origin = round(stock_trend + stock_noise, 2)
-                
-                # 第一期債券殖利率
-                bond_yield_change = np.random.normal(0, bond_yield_volatility * 0.5)  # 降低初始波動
-                bond_yield_origin = round(bond_base_yield + bond_yield_change, 4)
-            else:
-                # 後續期間：基於前一期期末價格，添加隔夜跳空機制
-                
-                # 股票隔夜跳空：±0.5%到±2%的隨機跳空
-                overnight_gap_pct = np.random.normal(0, 0.008)  # 平均0%，標準差0.8%的跳空
-                overnight_gap_pct = np.clip(overnight_gap_pct, -0.02, 0.02)  # 限制在±2%範圍內
-                spy_price_origin = round(previous_spy_price_end * (1 + overnight_gap_pct), 2)
-                
-                # 債券殖利率隔夜跳空：小幅跳空（±0.01%到±0.05%）
-                bond_overnight_gap = np.random.normal(0, 0.02)  # 平均0%，標準差2bp的跳空
-                bond_overnight_gap = np.clip(bond_overnight_gap, -0.05, 0.05)  # 限制在±5bp範圍內
-                bond_yield_origin = round(previous_bond_yield_end + bond_overnight_gap, 4)
-            
-            # 期末價格：基於期初價格的合理變化
-            period_growth = np.random.normal(stock_growth_rate, stock_volatility * 0.3)  # 降低期內波動
-            spy_price_end = round(spy_price_origin * (1 + period_growth), 2)
-            
-            # 確保有足夠的價格變化來觸發VA策略差異
-            if spy_price_end == spy_price_origin:
-                # 如果價格沒有變化，強制添加一些變化
-                price_change = np.random.choice([-0.02, 0.02])  # 降低至±2%變化
-                spy_price_end = round(spy_price_origin * (1 + price_change), 2)
-            
-            # 債券殖利率：基於期初殖利率的小幅變化
-            bond_yield_change = np.random.normal(0, 0.05)  # 降低期內波動
-            bond_yield_end = round(bond_yield_origin + bond_yield_change, 4)
-=======
             # 修正的股票價格生成：確保價格相依性但不完全相同
             if period == 0:
                 # 第一期：使用基準價格
@@ -1027,7 +827,6 @@
             # 期末債券殖利率
             yield_momentum = 0.1 * bond_yield_change  # 殖利率有慣性
             bond_yield_end = round(bond_yield_origin + yield_momentum + np.random.normal(0, 0.05), 4)
->>>>>>> 93232fb9
             
             # 確保殖利率在合理範圍內
             bond_yield_origin = max(0.5, min(8.0, bond_yield_origin))
@@ -1036,10 +835,6 @@
             # 債券價格計算
             bond_price_origin = round(100.0 / (1 + bond_yield_origin/100), 2)
             bond_price_end = round(100.0 / (1 + bond_yield_end/100), 2)
-            
-            # 更新前一期期末價格，供下一期使用
-            previous_spy_price_end = spy_price_end
-            previous_bond_yield_end = bond_yield_end
             
             market_data_list.append({
                 'Period': period,
@@ -1224,8 +1019,8 @@
             # 核心指標
             if strategy_data:
                 # 使用垂直排列的指標，避免嵌套列
-                    st.metric("最終價值", f"${strategy_data['final_value']:,.0f}")
-                    st.metric("年化報酬", f"{strategy_data['annualized_return']:.2f}%")
+                st.metric("最終價值", f"${strategy_data['final_value']:,.0f}")
+                st.metric("年化報酬", f"{strategy_data['annualized_return']:.2f}%")
             
             # 適合對象
             st.markdown(f"**👥 適合對象：** {card_config['content']['suitability']}")
@@ -1272,13 +1067,11 @@
             st.info("請設定投資參數後開始分析")
             return
         
-        # 標籤導航 - 擴展為完整圖表功能
-        tab1, tab2, tab3, tab4, tab5 = st.tabs([
+        # 標籤導航
+        tab1, tab2, tab3 = st.tabs([
             "📈 資產成長",
             "📊 報酬比較", 
-            "⚠️ 風險分析",
-            "📉 回撤分析",
-            "💰 投資流分析"
+            "⚠️ 風險分析"
         ])
         
         with tab1:
@@ -1289,12 +1082,6 @@
         
         with tab3:
             self._render_risk_analysis_chart()
-        
-        with tab4:
-            self._render_drawdown_analysis_chart()
-        
-        with tab5:
-            self._render_investment_flow_chart()
     
     def _render_asset_growth_chart(self):
         """渲染資產成長圖表"""
@@ -1307,15 +1094,32 @@
         va_df = self.calculation_results["va_rebalance_df"]
         dca_df = self.calculation_results["dca_df"]
         
-        # 使用第2章第2.3節的Altair圖表系統
-        chart = create_strategy_comparison_chart(
-            va_rebalance_df=va_df,
-            va_nosell_df=None,
-            dca_df=dca_df,
-            chart_type="cumulative_value"
+        # 合併數據用於圖表
+        va_chart_data = va_df[["Period", "Cum_Value"]].copy()
+        va_chart_data["Strategy"] = "VA策略"
+        
+        dca_chart_data = dca_df[["Period", "Cum_Value"]].copy()
+        dca_chart_data["Strategy"] = "DCA策略"
+        
+        combined_data = pd.concat([va_chart_data, dca_chart_data], ignore_index=True)
+        
+        # 使用Plotly創建互動圖表
+        fig = px.line(
+            combined_data,
+            x="Period",
+            y="Cum_Value",
+            color="Strategy",
+            title="資產成長趨勢比較",
+            labels={"Period": "投資期數", "Cum_Value": "累積資產價值 ($)"}
         )
         
-        st.altair_chart(chart, use_container_width=True)
+        fig.update_layout(
+            hovermode='x unified',
+            xaxis_title="投資期數",
+            yaxis_title="累積資產價值 ($)"
+        )
+        
+        st.plotly_chart(fig, use_container_width=True)
     
     def _render_return_comparison_chart(self):
         """渲染報酬比較圖表"""
@@ -1326,16 +1130,22 @@
         
         summary_df = self.calculation_results["summary_df"]
         
-        # 使用第2章第2.3節的Altair圖表系統 - 修正參數順序
-        chart = create_bar_chart(
-            data_df=summary_df,
-            x_field="Annualized_Return",
-            y_field="Strategy",
-            color_field="Strategy",
-            title="年化報酬率比較"
+        # 創建水平柱狀圖
+        fig = px.bar(
+            summary_df,
+            x="Annualized_Return",
+            y="Strategy",
+            orientation='h',
+            title="年化報酬率比較",
+            labels={"Annualized_Return": "年化報酬率 (%)", "Strategy": "投資策略"}
         )
         
-        st.altair_chart(chart, use_container_width=True)
+        fig.update_layout(
+            xaxis_title="年化報酬率 (%)",
+            yaxis_title="投資策略"
+        )
+        
+        st.plotly_chart(fig, use_container_width=True)
     
     def _render_risk_analysis_chart(self):
         """渲染風險分析圖表"""
@@ -1346,61 +1156,43 @@
         
         summary_df = self.calculation_results["summary_df"]
         
-        # 使用第2章第2.3節的Altair圖表系統 - 風險收益散點圖
-        chart = create_risk_return_scatter(summary_df)
-        
-        st.altair_chart(chart, use_container_width=True)
-        
-        # 額外顯示風險指標比較表格
-        st.markdown("**詳細風險指標**")
-        risk_metrics = summary_df[["Strategy", "Volatility", "Sharpe_Ratio", "Max_Drawdown", "Total_Return"]].copy()
-        st.dataframe(risk_metrics, use_container_width=True)
-    
-    def _render_drawdown_analysis_chart(self):
-        """渲染回撤分析圖表"""
-        st.markdown("**回撤分析**")
-        
-        if not self.calculation_results:
-            return
-        
-        # 為每個策略創建回撤分析圖表
-        va_df = self.calculation_results["va_rebalance_df"]
-        dca_df = self.calculation_results["dca_df"]
-        
-        col1, col2 = st.columns(2)
-        
-        with col1:
-            st.markdown("**VA策略回撤分析**")
-            va_drawdown_chart = create_drawdown_chart(va_df, "VA_Rebalance")
-            st.altair_chart(va_drawdown_chart, use_container_width=True)
-        
-        with col2:
-            st.markdown("**DCA策略回撤分析**")
-            dca_drawdown_chart = create_drawdown_chart(dca_df, "DCA")
-            st.altair_chart(dca_drawdown_chart, use_container_width=True)
-    
-    def _render_investment_flow_chart(self):
-        """渲染投資流分析圖表"""
-        st.markdown("**投資流分析**")
-        
-        if not self.calculation_results:
-            return
-        
-        va_df = self.calculation_results["va_rebalance_df"]
-        
-        # VA策略投資流分析
-        st.markdown("**VA策略投資流向**")
-        flow_chart = create_investment_flow_chart(va_df)
-        st.altair_chart(flow_chart, use_container_width=True)
-        
-        # 添加資產配置圓餅圖
-        st.markdown("**資產配置比例**")
-        # 假設從session_state獲取配置比例
-        stock_ratio = st.session_state.get('stock_ratio', 0.6)
-        bond_ratio = st.session_state.get('bond_ratio', 0.4)
-        
-        pie_chart = create_allocation_pie_chart(stock_ratio, bond_ratio)
-        st.altair_chart(pie_chart, use_container_width=True)
+        # 創建風險指標比較
+        fig = make_subplots(
+            rows=2, cols=2,
+            subplot_titles=("波動率", "夏普比率", "最大回撤", "總報酬率"),
+            specs=[[{"type": "bar"}, {"type": "bar"}],
+                   [{"type": "bar"}, {"type": "bar"}]]
+        )
+        
+        strategies = summary_df["Strategy"].tolist()
+        
+        # 波動率
+        fig.add_trace(
+            go.Bar(x=strategies, y=summary_df["Volatility"], name="波動率"),
+            row=1, col=1
+        )
+        
+        # 夏普比率
+        fig.add_trace(
+            go.Bar(x=strategies, y=summary_df["Sharpe_Ratio"], name="夏普比率"),
+            row=1, col=2
+        )
+        
+        # 最大回撤
+        fig.add_trace(
+            go.Bar(x=strategies, y=summary_df["Max_Drawdown"], name="最大回撤"),
+            row=2, col=1
+        )
+        
+        # 總報酬率
+        fig.add_trace(
+            go.Bar(x=strategies, y=summary_df["Total_Return"], name="總報酬率"),
+            row=2, col=2
+        )
+        
+        fig.update_layout(height=600, showlegend=False)
+        
+        st.plotly_chart(fig, use_container_width=True)
     
     def render_data_tables_and_download(self):
         """渲染數據表格與下載 - 3.3.4節實作"""
@@ -1414,13 +1206,10 @@
             
             # 策略選擇器
             strategy_options = ["VA策略", "DCA策略", "比較摘要"]
-            # 使用更精確的唯一性策略：結合時間戳、毫秒和隨機數
-            import random
-            selector_key = f"strategy_table_selector_{int(time.time() * 1000)}_{random.randint(1000, 9999)}"
             selected_strategy = st.selectbox(
                 "選擇要查看的數據",
                 strategy_options,
-                key=selector_key
+                key="strategy_table_selector"
             )
             
             # 渲染對應表格
@@ -1441,20 +1230,16 @@
         # 三按鈕布局
         col1, col2, col3 = st.columns(3)
         
-        # 使用更精確的唯一性策略：結合時間戳、毫秒和隨機數
-        import random
-        base_key = f"{int(time.time() * 1000)}_{random.randint(1000, 9999)}"
-        
         with col1:
-            if st.button("📥 VA策略數據", use_container_width=True, key=f"download_btn_va_{base_key}"):
+            if st.button("📥 VA策略數據", use_container_width=True):
                 self._download_csv("va_strategy")
         
         with col2:
-            if st.button("📥 DCA策略數據", use_container_width=True, key=f"download_btn_dca_{base_key}"):
+            if st.button("📥 DCA策略數據", use_container_width=True):
                 self._download_csv("dca_strategy")
         
         with col3:
-            if st.button("📥 績效摘要", use_container_width=True, key=f"download_btn_summary_{base_key}"):
+            if st.button("📥 績效摘要", use_container_width=True):
                 self._download_csv("summary")
     
     def _render_va_strategy_table(self):
@@ -1559,11 +1344,11 @@
             st.info("請先設定投資參數")
             return
         
-        # 從session_state讀取計算結果（不再自動執行計算）
-        if not self.calculation_results and st.session_state.get('calculation_results'):
-            self.calculation_results = st.session_state.calculation_results
+        # 執行計算
+        self._execute_strategy_calculations(parameters)
         
         if not self.calculation_results:
+            st.error("計算失敗，請檢查參數設定")
             return
         
         # 移動端優化展示
@@ -1662,15 +1447,45 @@
             st.error("計算數據不完整")
             return
         
-        # 使用第2章第2.3節的Altair圖表系統 - 移動端優化
-        chart = create_strategy_comparison_chart(
-            va_rebalance_df=va_df,
-            va_nosell_df=None,
-            dca_df=dca_df,
-            chart_type="cumulative_value"
+        # 創建簡化的時間序列圖
+        fig = go.Figure()
+        
+        # VA線條
+        fig.add_trace(go.Scatter(
+            x=va_df.index,
+            y=va_df['Cum_Value'],
+            mode='lines',
+            name='🎯 定期定值 (VA)',
+            line=dict(color='#3b82f6', width=3)
+        ))
+        
+        # DCA線條
+        fig.add_trace(go.Scatter(
+            x=dca_df.index,
+            y=dca_df['Cum_Value'],
+            mode='lines',
+            name='💰 定期定額 (DCA)',
+            line=dict(color='#10b981', width=3)
+        ))
+        
+        # 移動端優化設定
+        fig.update_layout(
+            height=300,  # 較小高度
+            margin=dict(l=20, r=20, t=40, b=20),
+            font=dict(size=12),
+            legend=dict(
+                orientation="h",
+                yanchor="bottom",
+                y=1.02,
+                xanchor="right",
+                x=1
+            ),
+            xaxis_title="投資期數",
+            yaxis_title="投資價值 ($)",
+            hovermode='x unified'
         )
         
-        st.altair_chart(chart, use_container_width=True)
+        st.plotly_chart(fig, use_container_width=True)
     
     def _render_mobile_comparison_table(self):
         """渲染移動端比較表格 - 簡化版"""
